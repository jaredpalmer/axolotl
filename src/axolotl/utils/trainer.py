import importlib
import math
import os
import sys
from pathlib import Path

import bitsandbytes as bnb
import torch.cuda
import transformers
from torch import nn
from torch.optim.lr_scheduler import OneCycleLR
from transformers import EarlyStoppingCallback
from transformers.trainer_pt_utils import get_parameter_names

from axolotl.utils.schedulers import InterpolatingLogScheduler
from axolotl.utils.callbacks import SavePeftModelCallback


def setup_trainer(cfg, train_dataset, eval_dataset, model, tokenizer):
    total_num_steps = int(
        math.ceil(len(train_dataset) * cfg.num_epochs / cfg.batch_size)
    )
    warmup_steps = (
        cfg.warmup_steps
        if cfg.warmup_steps is not None
        else min(int(0.03 * total_num_steps), 100)
    )
    logging_steps = (
        cfg.logging_steps
        if cfg.logging_steps is not None
        else max(min(int(0.005 * total_num_steps), 10), 1)
    )
    save_steps = cfg.save_steps
    eval_steps = cfg.eval_steps

    training_arguments_kwargs = {}
    if cfg.bf16 == "full":
        training_arguments_kwargs["bf16_full_eval"] = True
    else:
        training_arguments_kwargs["bf16"] = cfg.bf16
    training_arguments_kwargs["tf32"] = cfg.tf32
    training_arguments_kwargs["warmup_steps"] = warmup_steps
    training_arguments_kwargs["logging_steps"] = logging_steps
    if cfg.gradient_checkpointing is not None:
        if cfg.load_4bit:
            from alpaca_lora_4bit.gradient_checkpointing import (
                apply_gradient_checkpointing,
            )

            gradient_checkpointing_ratio = (
                cfg.gradient_checkpointing_ratio
                if cfg.gradient_checkpointing_ratio
                else 1.0
            )
            apply_gradient_checkpointing(
                model, checkpoint_ratio=gradient_checkpointing_ratio
            )
        else:
            training_arguments_kwargs[
                "gradient_checkpointing"
            ] = cfg.gradient_checkpointing
    if cfg.fsdp:
        training_arguments_kwargs["fsdp"] = cfg.fsdp
        if cfg.fsdp_config:
            training_arguments_kwargs["fsdp_config"] = dict(cfg.fsdp_config)

    # deepspeed
    if (
        os.environ.get("ACCELERATE_USE_DEEPSPEED") == "true"
        and torch.cuda.device_count() > 1
    ):
        if cfg.deepspeed:
            training_arguments_kwargs["deepspeed"] = cfg.deepspeed
        else:
            # make a guess here
            # TODO search Path("./") for one
            training_arguments_kwargs["deepspeed"] = "./ds_config.json"

    training_args = transformers.TrainingArguments(
        per_device_train_batch_size=cfg.micro_batch_size,
        per_device_eval_batch_size=cfg.eval_batch_size
        if cfg.eval_batch_size is not None
        else cfg.micro_batch_size,
        gradient_accumulation_steps=cfg.gradient_accumulation_steps,
        eval_accumulation_steps=cfg.gradient_accumulation_steps,
        num_train_epochs=cfg.num_epochs,
        learning_rate=cfg.learning_rate,
        evaluation_strategy="steps" if cfg.val_set_size > 0 else "no",
        save_strategy="steps" if save_steps else "epoch",
        eval_steps=eval_steps if cfg.val_set_size > 0 else None,
        save_steps=save_steps,
        output_dir=cfg.output_dir,
        save_total_limit=3,
        load_best_model_at_end=True
        if cfg.val_set_size > 0
        and save_steps is not None
        and save_steps % eval_steps == 0
        and cfg.load_in_8bit is not True
        else False,
        ddp_find_unused_parameters=False if cfg.ddp else None,
        group_by_length=cfg.group_by_length,
        report_to="wandb" if cfg.use_wandb else None,
        run_name=cfg.wandb_run_id if cfg.use_wandb else None,
        optim=cfg.optimizer if cfg.optimizer else "adamw_hf",
        lr_scheduler_type=cfg.lr_scheduler
        if cfg.lr_scheduler and cfg.lr_scheduler not in ("one_cycle", "log_sweep")
        else "cosine",
        weight_decay=cfg.weight_decay if cfg.weight_decay is not None else 0.0,
        **training_arguments_kwargs,
    )

    trainer_kwargs = {}

    if cfg.optimizer == "adamw_anyprecision":
        if Path(cfg.torchdistx_path).exists():
            sys.path.append(cfg.torchdistx_path)
            importlib.import_module("torchdistx")
    if (
        cfg.optimizer == "adamw_bnb_8bit"
        and not cfg.load_4bit
        and not "deepspeed" in training_arguments_kwargs
    ):
        decay_parameters = get_parameter_names(model, [nn.LayerNorm])
        decay_parameters = [name for name in decay_parameters if "bias" not in name]
        optimizer_grouped_parameters = [
            {
                "params": [
                    p
                    for n, p in model.named_parameters()
                    if (n in decay_parameters and p.requires_grad)
                ],
                "weight_decay": training_args.weight_decay,
            },
            {
                "params": [
                    p
                    for n, p in model.named_parameters()
                    if (n not in decay_parameters and p.requires_grad)
                ],
                "weight_decay": 0.0,
            },
        ]

        optimizer = bnb.optim.Adam8bit(
            optimizer_grouped_parameters,
            betas=(training_args.adam_beta1, training_args.adam_beta2),
            eps=training_args.adam_epsilon,
            lr=training_args.learning_rate,
        )

        if cfg.lr_scheduler == "one_cycle":
            lr_scheduler_kwargs = (
                cfg.lr_scheduler_kwargs if cfg.lr_scheduler_kwargs else {}
            )
            lr_scheduler = OneCycleLR(
                optimizer,
                cfg.learning_rate,
                total_steps=total_num_steps,
                epochs=cfg.num_epochs,
                div_factor=10,
                **lr_scheduler_kwargs,
            )
        elif cfg.lr_scheduler == "log_sweep":
            lr_scheduler = InterpolatingLogScheduler(
                optimizer,
                cfg.warmup_steps,
                cfg.log_sweep_min_lr if cfg.log_sweep_min_lr else 1e-10,
                cfg.log_sweep_max_lr if cfg.log_sweep_max_lr else 10,
            )
        else:
            lr_scheduler = transformers.get_cosine_schedule_with_warmup(
                optimizer,
                training_args.warmup_steps,
                total_num_steps,
            )
        trainer_kwargs["optimizers"] = (optimizer, lr_scheduler)

    callbacks = []
    # TODO on_save callback to sync checkpoints to GCP/AWS in background
    if cfg.early_stopping_patience:
        early_stop_cb = EarlyStoppingCallback(
            cfg.early_stopping_patience,
        )
        callbacks.append(early_stop_cb)
        
    if cfg.local_rank == 0 and cfg.adapter == 'lora': # only save in rank 0
        callbacks.append(SavePeftModelCallback)

    data_collator_kwargs = {
        "padding": True,
    }
    if cfg.collator_pad_to_longest:
        data_collator_kwargs["padding"] = "longest"
    else:
        data_collator_kwargs["pad_to_multiple_of"] = 8

<<<<<<< HEAD
=======
    callbacks = []
    if cfg.adapter == "lora":
        callbacks.append(SavePeftModelCallback)

>>>>>>> 165da584
    trainer = transformers.Trainer(
        model=model,
        train_dataset=train_dataset,
        eval_dataset=eval_dataset,
        args=training_args,
        data_collator=transformers.DataCollatorForSeq2Seq(
            tokenizer,
            return_tensors="pt",
            **data_collator_kwargs,
        ),
        callbacks=callbacks,
        **trainer_kwargs,
    )

    return trainer<|MERGE_RESOLUTION|>--- conflicted
+++ resolved
@@ -194,13 +194,6 @@
     else:
         data_collator_kwargs["pad_to_multiple_of"] = 8
 
-<<<<<<< HEAD
-=======
-    callbacks = []
-    if cfg.adapter == "lora":
-        callbacks.append(SavePeftModelCallback)
-
->>>>>>> 165da584
     trainer = transformers.Trainer(
         model=model,
         train_dataset=train_dataset,
