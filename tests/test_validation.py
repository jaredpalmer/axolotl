"""Module for testing the validation module"""

import logging
import unittest
from typing import Optional

import pytest

from axolotl.utils.dict import DictDefault
from axolotl.utils.validation import validate_config


class ValidationTest(unittest.TestCase):
    """
    Test the validation module
    """

    _caplog: Optional[pytest.LogCaptureFixture] = None

    @pytest.fixture(autouse=True)
    def inject_fixtures(self, caplog):
        self._caplog = caplog

    def test_load_4bit_deprecate(self):
        cfg = DictDefault(
            {
                "load_4bit": True,
            }
        )

        with pytest.raises(ValueError):
            validate_config(cfg)

    def test_batch_size_unused_warning(self):
        cfg = DictDefault(
            {
                "batch_size": 32,
            }
        )

        with self._caplog.at_level(logging.WARNING):
            validate_config(cfg)
            assert "batch_size is not recommended" in self._caplog.records[0].message

    def test_qlora(self):
        base_cfg = DictDefault(
            {
                "adapter": "qlora",
            }
        )

        cfg = base_cfg | DictDefault(  # pylint: disable=unsupported-binary-operation
            {
                "load_in_8bit": True,
            }
        )

        with pytest.raises(ValueError, match=r".*8bit.*"):
            validate_config(cfg)

        cfg = base_cfg | DictDefault(  # pylint: disable=unsupported-binary-operation
            {
                "gptq": True,
            }
        )

        with pytest.raises(ValueError, match=r".*gptq.*"):
            validate_config(cfg)

        cfg = base_cfg | DictDefault(  # pylint: disable=unsupported-binary-operation
            {
                "load_in_4bit": False,
            }
        )

        with pytest.raises(ValueError, match=r".*4bit.*"):
            validate_config(cfg)

        cfg = base_cfg | DictDefault(  # pylint: disable=unsupported-binary-operation
            {
                "load_in_4bit": True,
            }
        )

        validate_config(cfg)

    def test_qlora_merge(self):
        base_cfg = DictDefault(
            {
                "adapter": "qlora",
                "merge_lora": True,
            }
        )

        cfg = base_cfg | DictDefault(  # pylint: disable=unsupported-binary-operation
            {
                "load_in_8bit": True,
            }
        )

        with pytest.raises(ValueError, match=r".*8bit.*"):
            validate_config(cfg)

        cfg = base_cfg | DictDefault(  # pylint: disable=unsupported-binary-operation
            {
                "gptq": True,
            }
        )

        with pytest.raises(ValueError, match=r".*gptq.*"):
            validate_config(cfg)

        cfg = base_cfg | DictDefault(  # pylint: disable=unsupported-binary-operation
            {
                "load_in_4bit": True,
            }
        )

        with pytest.raises(ValueError, match=r".*4bit.*"):
            validate_config(cfg)

    def test_hf_use_auth_token(self):
        cfg = DictDefault(
            {
                "push_dataset_to_hub": "namespace/repo",
            }
        )

        with pytest.raises(ValueError, match=r".*hf_use_auth_token.*"):
            validate_config(cfg)

        cfg = DictDefault(
            {
                "push_dataset_to_hub": "namespace/repo",
                "hf_use_auth_token": True,
            }
        )
        validate_config(cfg)

    def test_gradient_accumulations_or_batch_size(self):
        cfg = DictDefault(
            {
                "gradient_accumulation_steps": 1,
                "batch_size": 1,
            }
        )

        with pytest.raises(
            ValueError, match=r".*gradient_accumulation_steps or batch_size.*"
        ):
            validate_config(cfg)

        cfg = DictDefault(
            {
                "batch_size": 1,
            }
        )

        validate_config(cfg)

        cfg = DictDefault(
            {
                "gradient_accumulation_steps": 1,
            }
        )

        validate_config(cfg)

    def test_falcon_fsdp(self):
        regex_exp = r".*FSDP is not supported for falcon models.*"

        # Check for lower-case
        cfg = DictDefault(
            {
                "base_model": "tiiuae/falcon-7b",
                "fsdp": ["full_shard", "auto_wrap"],
            }
        )

        with pytest.raises(ValueError, match=regex_exp):
            validate_config(cfg)

        # Check for upper-case
        cfg = DictDefault(
            {
                "base_model": "Falcon-7b",
                "fsdp": ["full_shard", "auto_wrap"],
            }
        )

        with pytest.raises(ValueError, match=regex_exp):
            validate_config(cfg)

        cfg = DictDefault(
            {
                "base_model": "tiiuae/falcon-7b",
            }
        )

        validate_config(cfg)

<<<<<<< HEAD
    def test_flash_optimum(self):
        cfg = DictDefault(
            {
                "flash_optimum": True,
                "adapter": "lora",
            }
        )

        with self._caplog.at_level(logging.WARNING):
            validate_config(cfg)
            assert any(
                "BetterTransformers probably doesn't work with PEFT adapters"
                in record.message
                for record in self._caplog.records
            )

        cfg = DictDefault(
            {
                "flash_optimum": True,
            }
        )

        with self._caplog.at_level(logging.WARNING):
            validate_config(cfg)
            assert any(
                "probably set bfloat16 or float16" in record.message
                for record in self._caplog.records
            )

        cfg = DictDefault(
            {
                "flash_optimum": True,
                "fp16": True,
            }
        )
        regex_exp = r".*AMP is not supported.*"

        with pytest.raises(ValueError, match=regex_exp):
            validate_config(cfg)

        cfg = DictDefault(
            {
                "flash_optimum": True,
                "bf16": True,
            }
        )
        regex_exp = r".*AMP is not supported.*"
=======
    def test_mpt_gradient_checkpointing(self):
        regex_exp = r".*gradient_checkpointing is not supported for MPT models*"

        # Check for lower-case
        cfg = DictDefault(
            {
                "base_model": "mosaicml/mpt-7b",
                "gradient_checkpointing": True,
            }
        )
>>>>>>> 93dacba2

        with pytest.raises(ValueError, match=regex_exp):
            validate_config(cfg)<|MERGE_RESOLUTION|>--- conflicted
+++ resolved
@@ -199,7 +199,20 @@
 
         validate_config(cfg)
 
-<<<<<<< HEAD
+    def test_mpt_gradient_checkpointing(self):
+        regex_exp = r".*gradient_checkpointing is not supported for MPT models*"
+
+        # Check for lower-case
+        cfg = DictDefault(
+            {
+                "base_model": "mosaicml/mpt-7b",
+                "gradient_checkpointing": True,
+            }
+        )
+
+        with pytest.raises(ValueError, match=regex_exp):
+            validate_config(cfg)
+
     def test_flash_optimum(self):
         cfg = DictDefault(
             {
@@ -247,18 +260,6 @@
             }
         )
         regex_exp = r".*AMP is not supported.*"
-=======
-    def test_mpt_gradient_checkpointing(self):
-        regex_exp = r".*gradient_checkpointing is not supported for MPT models*"
-
-        # Check for lower-case
-        cfg = DictDefault(
-            {
-                "base_model": "mosaicml/mpt-7b",
-                "gradient_checkpointing": True,
-            }
-        )
->>>>>>> 93dacba2
 
         with pytest.raises(ValueError, match=regex_exp):
             validate_config(cfg)